--- conflicted
+++ resolved
@@ -1,12 +1,7 @@
 {
   "name": "gatsby-plugin-twitter",
-<<<<<<< HEAD
   "description": "Stub description for gatsby-plugin-twitter",
   "version": "1.0.18-2",
-=======
-  "description": "Loads the Twitter JavaScript for embedding tweets. Let's you add tweets to markdown and in other places.",
-  "version": "1.0.20",
->>>>>>> f7ed4a13
   "author": "Kyle Mathews <mathews.kyle@gmail.com>",
   "bugs": {
     "url": "https://github.com/gatsbyjs/gatsby/issues"
