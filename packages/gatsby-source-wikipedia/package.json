--- conflicted
+++ resolved
@@ -1,10 +1,6 @@
 {
   "name": "gatsby-source-wikipedia",
-<<<<<<< HEAD
-  "version": "3.14.0",
-=======
   "version": "4.0.0-zz-next.1",
->>>>>>> d03fe39c
   "description": "Gatsby source plugin for pulling articles from Wikipedia",
   "main": "index.js",
   "scripts": {
@@ -41,11 +37,7 @@
   "devDependencies": {
     "@babel/cli": "^7.15.4",
     "@babel/core": "^7.15.5",
-<<<<<<< HEAD
-    "babel-preset-gatsby-package": "^1.14.0",
-=======
     "babel-preset-gatsby-package": "^2.0.0-zz-next.1",
->>>>>>> d03fe39c
     "cross-env": "^7.0.3"
   },
   "engines": {
