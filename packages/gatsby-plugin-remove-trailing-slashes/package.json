{
  "name": "gatsby-plugin-remove-trailing-slashes",
<<<<<<< HEAD
  "description": "Stub description for gatsby-plugin-remove-trailing-slashes",
  "version": "1.0.6-2",
=======
  "description": "This plugin removes trailing slashes from your project's paths. For example, `yoursite.com/about/` becomes `yoursite.com/about`",
  "version": "1.0.9",
>>>>>>> f7ed4a13
  "author": "scott.eckenthal@gmail.com",
  "bugs": {
    "url": "https://github.com/gatsbyjs/gatsby/issues"
  },
  "dependencies": {
    "@babel/runtime": "^7.0.0-beta.42"
  },
  "devDependencies": {
    "@babel/cli": "^7.0.0-beta.42",
    "@babel/core": "^7.0.0-beta.42",
    "cross-env": "^5.1.4"
  },
  "homepage": "https://github.com/gatsbyjs/gatsby/tree/master/packages/gatsby-plugin-remove-trailing-slashes#readme",
  "keywords": [
    "gatsby",
    "gatsby-plugin"
  ],
  "license": "MIT",
  "main": "index.js",
  "peerDependencies": {
    "gatsby": "^1.0.0"
  },
  "repository": "https://github.com/gatsbyjs/gatsby/tree/master/packages/gatsby-plugin-remove-trailing-slashes",
  "scripts": {
    "build": "babel src --out-dir . --ignore __tests__",
    "prepublish": "cross-env NODE_ENV=production npm run build",
    "watch": "babel -w src --out-dir . --ignore __tests__"
  }
}<|MERGE_RESOLUTION|>--- conflicted
+++ resolved
@@ -1,12 +1,7 @@
 {
   "name": "gatsby-plugin-remove-trailing-slashes",
-<<<<<<< HEAD
   "description": "Stub description for gatsby-plugin-remove-trailing-slashes",
   "version": "1.0.6-2",
-=======
-  "description": "This plugin removes trailing slashes from your project's paths. For example, `yoursite.com/about/` becomes `yoursite.com/about`",
-  "version": "1.0.9",
->>>>>>> f7ed4a13
   "author": "scott.eckenthal@gmail.com",
   "bugs": {
     "url": "https://github.com/gatsbyjs/gatsby/issues"
