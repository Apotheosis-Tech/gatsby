{
  "name": "gatsby-plugin-mdx",
  "version": "3.2.0-next.0",
  "description": "MDX integration for Gatsby",
  "main": "index.js",
  "license": "MIT",
  "homepage": "https://github.com/gatsbyjs/gatsby/tree/master/packages/gatsby-plugin-mdx#readme",
  "scripts": {
    "test": "jest"
  },
  "repository": {
    "type": "git",
    "url": "https://github.com/gatsbyjs/gatsby.git",
    "directory": "packages/gatsby-plugin-mdx"
  },
  "peerDependencies": {
    "@mdx-js/mdx": "^1.0.0",
    "@mdx-js/react": "^1.0.0",
    "gatsby": "^4.0.0-next",
    "react": "^16.9.0 || ^17.0.0",
    "react-dom": "^16.9.0 || ^17.0.0"
  },
  "dependencies": {
    "@babel/core": "^7.15.5",
    "@babel/generator": "^7.15.4",
    "@babel/helper-plugin-utils": "^7.14.0",
    "@babel/plugin-proposal-object-rest-spread": "^7.14.7",
    "@babel/preset-env": "^7.15.4",
    "@babel/preset-react": "^7.14.0",
    "@babel/runtime": "^7.15.4",
    "@babel/types": "^7.15.4",
    "camelcase-css": "^2.0.1",
    "change-case": "^3.1.0",
    "core-js": "^3.17.2",
    "dataloader": "^1.4.0",
    "debug": "^4.3.1",
    "escape-string-regexp": "^1.0.5",
    "eval": "^0.1.4",
    "fs-extra": "^10.0.0",
    "gatsby-core-utils": "^3.2.0-next.0",
    "gray-matter": "^4.0.2",
    "json5": "^2.1.3",
    "loader-utils": "^1.4.0",
    "lodash": "^4.17.21",
    "mdast-util-to-string": "^1.1.0",
    "mdast-util-toc": "^3.1.0",
    "mime": "^2.4.6",
    "mkdirp": "^1.0.4",
    "p-queue": "^6.6.2",
    "pretty-bytes": "^5.3.0",
    "remark": "^10.0.1",
    "remark-retext": "^3.1.3",
    "retext-english": "^3.0.4",
    "slugify": "^1.4.4",
    "static-site-generator-webpack-plugin": "^3.4.2",
    "style-to-object": "^0.3.0",
    "underscore.string": "^3.3.5",
    "unified": "^8.4.2",
    "unist-util-map": "^1.0.5",
    "unist-util-remove": "^1.0.3",
    "unist-util-visit": "^1.4.1"
  },
  "devDependencies": {
<<<<<<< HEAD
    "@mdx-js/mdx": "^1.6.22",
    "@mdx-js/react": "^1.6.22",
    "gatsby-plugin-utils": "^2.1.0-next.0",
=======
    "@mdx-js/mdx": "^1.6.16",
    "@mdx-js/react": "^1.6.16",
    "gatsby-plugin-utils": "^2.2.0-next.0",
>>>>>>> ac60fbcd
    "jest": "^24.9.0",
    "js-combinatorics": "^1.5.4",
    "react-test-renderer": "^16.14.0"
  },
  "jest": {
    "testEnvironment": "node"
  },
  "keywords": [
    "gatsby",
    "gatsby-plugin",
    "gatsby-transformer-plugin",
    "mdx",
    "markdown",
    "remark",
    "rehype"
  ],
  "types": "index.d.ts"
}<|MERGE_RESOLUTION|>--- conflicted
+++ resolved
@@ -61,15 +61,9 @@
     "unist-util-visit": "^1.4.1"
   },
   "devDependencies": {
-<<<<<<< HEAD
     "@mdx-js/mdx": "^1.6.22",
     "@mdx-js/react": "^1.6.22",
-    "gatsby-plugin-utils": "^2.1.0-next.0",
-=======
-    "@mdx-js/mdx": "^1.6.16",
-    "@mdx-js/react": "^1.6.16",
     "gatsby-plugin-utils": "^2.2.0-next.0",
->>>>>>> ac60fbcd
     "jest": "^24.9.0",
     "js-combinatorics": "^1.5.4",
     "react-test-renderer": "^16.14.0"
