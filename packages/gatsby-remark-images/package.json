{
  "name": "gatsby-remark-images",
  "description": "Processes images in markdown so they can be used in the production build.",
<<<<<<< HEAD
  "version": "5.11.0",
=======
  "version": "6.0.0-zz-next.1",
>>>>>>> d03fe39c
  "author": "Kyle Mathews <mathews.kyle@gmail.com>",
  "bugs": {
    "url": "https://github.com/gatsbyjs/gatsby/issues"
  },
  "dependencies": {
    "@babel/runtime": "^7.15.4",
    "chalk": "^4.1.2",
    "cheerio": "^1.0.0-rc.10",
<<<<<<< HEAD
    "gatsby-core-utils": "^2.14.0",
=======
    "gatsby-core-utils": "^3.0.0-zz-next.1",
>>>>>>> d03fe39c
    "is-relative-url": "^3.0.0",
    "lodash": "^4.17.21",
    "mdast-util-definitions": "^4.0.0",
    "potrace": "^2.1.8",
    "query-string": "^6.13.3",
    "unist-util-select": "^3.0.4",
    "unist-util-visit-parents": "^3.1.1"
  },
  "devDependencies": {
    "@babel/cli": "^7.15.4",
    "@babel/core": "^7.15.5",
<<<<<<< HEAD
    "babel-preset-gatsby-package": "^1.14.0",
    "cross-env": "^7.0.3",
    "gatsby-plugin-utils": "^1.14.0",
=======
    "babel-preset-gatsby-package": "^2.0.0-zz-next.1",
    "cross-env": "^7.0.3",
    "gatsby-plugin-utils": "^2.0.0-zz-next.1",
>>>>>>> d03fe39c
    "hast-util-to-html": "^7.1.3",
    "mdast-util-to-hast": "^10.2.0"
  },
  "homepage": "https://github.com/gatsbyjs/gatsby/tree/master/packages/gatsby-remark-images#readme",
  "keywords": [
    "gatsby",
    "gatsby-plugin",
    "image",
    "markdown",
    "remark",
    "responsive images"
  ],
  "license": "MIT",
  "main": "index.js",
  "peerDependencies": {
    "gatsby": "^4.0.0-next",
    "gatsby-plugin-sharp": "^4.0.0-next"
  },
  "repository": {
    "type": "git",
    "url": "https://github.com/gatsbyjs/gatsby.git",
    "directory": "packages/gatsby-remark-images"
  },
  "scripts": {
    "build": "babel src --out-dir . --ignore \"**/__tests__\"",
    "prepare": "cross-env NODE_ENV=production npm run build",
    "watch": "babel -w src --out-dir . --ignore \"**/__tests__\""
  },
  "engines": {
    "node": ">=14.15.0"
  }
}<|MERGE_RESOLUTION|>--- conflicted
+++ resolved
@@ -1,11 +1,7 @@
 {
   "name": "gatsby-remark-images",
   "description": "Processes images in markdown so they can be used in the production build.",
-<<<<<<< HEAD
-  "version": "5.11.0",
-=======
   "version": "6.0.0-zz-next.1",
->>>>>>> d03fe39c
   "author": "Kyle Mathews <mathews.kyle@gmail.com>",
   "bugs": {
     "url": "https://github.com/gatsbyjs/gatsby/issues"
@@ -14,11 +10,7 @@
     "@babel/runtime": "^7.15.4",
     "chalk": "^4.1.2",
     "cheerio": "^1.0.0-rc.10",
-<<<<<<< HEAD
-    "gatsby-core-utils": "^2.14.0",
-=======
     "gatsby-core-utils": "^3.0.0-zz-next.1",
->>>>>>> d03fe39c
     "is-relative-url": "^3.0.0",
     "lodash": "^4.17.21",
     "mdast-util-definitions": "^4.0.0",
@@ -30,15 +22,9 @@
   "devDependencies": {
     "@babel/cli": "^7.15.4",
     "@babel/core": "^7.15.5",
-<<<<<<< HEAD
-    "babel-preset-gatsby-package": "^1.14.0",
-    "cross-env": "^7.0.3",
-    "gatsby-plugin-utils": "^1.14.0",
-=======
     "babel-preset-gatsby-package": "^2.0.0-zz-next.1",
     "cross-env": "^7.0.3",
     "gatsby-plugin-utils": "^2.0.0-zz-next.1",
->>>>>>> d03fe39c
     "hast-util-to-html": "^7.1.3",
     "mdast-util-to-hast": "^10.2.0"
   },
