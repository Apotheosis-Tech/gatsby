--- conflicted
+++ resolved
@@ -15,13 +15,8 @@
   "devDependencies": {
     "@babel/cli": "^7.15.4",
     "@babel/core": "^7.15.5",
-<<<<<<< HEAD
     "@pmmmwh/react-refresh-webpack-plugin": "^0.5.1",
-    "babel-preset-gatsby-package": "^2.0.0-zz-next.1",
-=======
-    "@pmmmwh/react-refresh-webpack-plugin": "^0.4.3",
     "babel-preset-gatsby-package": "^2.1.0-next.0",
->>>>>>> 8cfcc260
     "cross-env": "^7.0.3"
   },
   "homepage": "https://github.com/gatsbyjs/gatsby/tree/master/packages/gatsby-plugin-preact#readme",
