{
  "name": "gatsby-source-contentful",
  "description": "Gatsby source plugin for building websites using the Contentful CMS as a data source",
<<<<<<< HEAD
  "version": "5.14.0",
=======
  "version": "6.0.0-zz-next.1",
>>>>>>> d03fe39c
  "author": "Marcus Ericsson <mericsson@gmail.com> (mericsson.com)",
  "bugs": {
    "url": "https://github.com/gatsbyjs/gatsby/issues"
  },
  "dependencies": {
    "@babel/runtime": "^7.15.4",
    "@contentful/rich-text-react-renderer": "^14.1.3",
    "@contentful/rich-text-types": "^14.1.2",
    "@hapi/joi": "^15.1.1",
    "@vercel/fetch-retry": "^5.0.3",
    "axios": "^0.21.1",
    "chalk": "^4.1.2",
    "common-tags": "^1.8.0",
    "contentful": "^8.4.2",
    "fs-extra": "^10.0.0",
<<<<<<< HEAD
    "gatsby-core-utils": "^2.14.0",
    "gatsby-plugin-utils": "^1.14.0",
    "gatsby-source-filesystem": "^3.14.0",
=======
    "gatsby-core-utils": "^3.0.0-zz-next.1",
    "gatsby-plugin-utils": "^2.0.0-zz-next.1",
    "gatsby-source-filesystem": "^4.0.0-zz-next.1",
>>>>>>> d03fe39c
    "is-online": "^8.5.1",
    "json-stringify-safe": "^5.0.1",
    "lodash": "^4.17.21",
    "node-fetch": "^2.6.1",
    "p-queue": "^6.6.2",
    "retry-axios": "^2.4.0"
  },
  "devDependencies": {
    "@babel/cli": "^7.15.4",
    "@babel/core": "^7.15.5",
<<<<<<< HEAD
    "babel-preset-gatsby-package": "^1.14.0",
=======
    "babel-preset-gatsby-package": "^2.0.0-zz-next.1",
>>>>>>> d03fe39c
    "cross-env": "^7.0.3",
    "nock": "^13.1.3"
  },
  "homepage": "https://github.com/gatsbyjs/gatsby/tree/master/packages/gatsby-source-contentful#readme",
  "keywords": [
    "gatsby",
    "gatsby-plugin",
    "gatsby-source-plugin"
  ],
  "license": "MIT",
  "peerDependencies": {
    "gatsby": "^4.0.0-next",
    "gatsby-plugin-image": "^2.0.0-next",
    "gatsby-plugin-sharp": "^4.0.0-next",
    "sharp": "^0.29.0"
  },
  "repository": {
    "type": "git",
    "url": "https://github.com/gatsbyjs/gatsby.git",
    "directory": "packages/gatsby-source-contentful"
  },
  "scripts": {
    "build": "babel src --out-dir . --ignore **/__tests__ --ignore **/__fixtures__",
    "prepare": "cross-env NODE_ENV=production npm run build",
    "watch": "babel -w src --out-dir . --ignore **/__tests__ --ignore **/__fixtures__"
  },
  "engines": {
    "node": ">=14.15.0"
  },
  "types": "index.d.ts"
}<|MERGE_RESOLUTION|>--- conflicted
+++ resolved
@@ -1,11 +1,7 @@
 {
   "name": "gatsby-source-contentful",
   "description": "Gatsby source plugin for building websites using the Contentful CMS as a data source",
-<<<<<<< HEAD
-  "version": "5.14.0",
-=======
   "version": "6.0.0-zz-next.1",
->>>>>>> d03fe39c
   "author": "Marcus Ericsson <mericsson@gmail.com> (mericsson.com)",
   "bugs": {
     "url": "https://github.com/gatsbyjs/gatsby/issues"
@@ -21,15 +17,9 @@
     "common-tags": "^1.8.0",
     "contentful": "^8.4.2",
     "fs-extra": "^10.0.0",
-<<<<<<< HEAD
-    "gatsby-core-utils": "^2.14.0",
-    "gatsby-plugin-utils": "^1.14.0",
-    "gatsby-source-filesystem": "^3.14.0",
-=======
     "gatsby-core-utils": "^3.0.0-zz-next.1",
     "gatsby-plugin-utils": "^2.0.0-zz-next.1",
     "gatsby-source-filesystem": "^4.0.0-zz-next.1",
->>>>>>> d03fe39c
     "is-online": "^8.5.1",
     "json-stringify-safe": "^5.0.1",
     "lodash": "^4.17.21",
@@ -40,11 +30,7 @@
   "devDependencies": {
     "@babel/cli": "^7.15.4",
     "@babel/core": "^7.15.5",
-<<<<<<< HEAD
-    "babel-preset-gatsby-package": "^1.14.0",
-=======
     "babel-preset-gatsby-package": "^2.0.0-zz-next.1",
->>>>>>> d03fe39c
     "cross-env": "^7.0.3",
     "nock": "^13.1.3"
   },
