import fs from "fs-extra"
import path from "path"
import { platform } from "os"
import reporter from "gatsby-cli/lib/reporter"

import {
  remove as removePageHtmlFile,
  getPageHtmlFilePath,
} from "../utils/page-html"
import { removePageData, fixedPagePath } from "../utils/page-data"
import { store } from "../redux"
import { IGatsbyState } from "../redux/types"

const checkFolderIsEmpty = (path: string): boolean =>
  fs.existsSync(path) && !fs.readdirSync(path).length

const checkAndRemoveEmptyDir = (publicDir: string, pagePath: string): void => {
  const pageHtmlDirectory = path.dirname(
    getPageHtmlFilePath(publicDir, pagePath)
  )
  const pageDataDirectory = path.join(
    publicDir,
    `page-data`,
    fixedPagePath(pagePath)
  )
  // if page's folder is empty also remove matching page-data folder
  if (checkFolderIsEmpty(pageHtmlDirectory)) {
    fs.removeSync(pageHtmlDirectory)
  }
  if (checkFolderIsEmpty(pageDataDirectory)) {
    fs.removeSync(pageDataDirectory)
  }
}

const sortedPageKeysByNestedLevel = (pageKeys: Array<string>): Array<string> =>
  pageKeys.sort((a, b) => {
    const currentPagePathValue = a.split(`/`).length
    const previousPagePathValue = b.split(`/`).length
    return previousPagePathValue - currentPagePathValue
  })

export const removePageFiles = async (
  publicDir: string,
  pageKeys: Array<string>
): Promise<void> => {
  const removePages = pageKeys.map(pagePath => {
    const removePromise = removePageHtmlFile({ publicDir }, pagePath)
    removePromise.then(() => {
      store.dispatch({
        type: `HTML_REMOVED`,
        payload: pagePath,
      })
    })
    return removePromise
  })

  const removePageDataList = pageKeys.map(pagePath =>
    removePageData(publicDir, pagePath)
  )

  return Promise.all([...removePages, ...removePageDataList]).then(() => {
    // Sort removed pageKeys by nested directories and remove if empty.
    sortedPageKeysByNestedLevel(pageKeys).forEach(pagePath => {
      checkAndRemoveEmptyDir(publicDir, pagePath)
    })
  })
}

const FSisCaseInsensitive = platform() === `win32` || platform() === `darwin`
function normalizePagePath(path: string): string {
  if (path === `/`) {
    return `/`
  }

  if (FSisCaseInsensitive) {
    // e.g. /TEST/ and /test/ would produce "same" artifacts on case insensitive
    // file systems
    path = path.toLowerCase()
  }

  return path.endsWith(`/`) ? path.slice(0, -1) : path
}

type PageGenerationAction = "delete" | "regenerate" | "reuse"
const pageGenerationActionPriority: Record<PageGenerationAction, number> = {
  // higher the number, higher the priority
  regenerate: 2,
  reuse: 1,
  delete: 0,
}

export function calcDirtyHtmlFiles(state: IGatsbyState): {
  toRegenerate: Array<string>
  toDelete: Array<string>
  toCleanupFromTrackedState: Set<string>
} {
  const toRegenerate = new Set<string>()
  const toDelete = new Set<string>()
  const toCleanupFromTrackedState = new Set<string>()
  const normalizedPagePathToAction = new Map<
    string,
    {
      actualPath: string
      action: PageGenerationAction
    }
  >()

  /**
   * multiple page paths can result in same html and page-data filenames
   * so we need to keep that in mind when generating list of pages
   * to regenerate and more importantly - to delete (so we don't delete html and page-data file
   * when path changes slightly but it would still result in same html and page-data filenames
   * for example adding/removing trailing slash between builds or even mid build with plugins
   * like `gatsby-plugin-remove-trailing-slashes`). Additionally similar consideration need to
   * be accounted for cases where page paths casing on case-insensitive file systems.
   */
  function markActionForPage(path: string, action: PageGenerationAction): void {
    const normalizedPagePath = normalizePagePath(path)

    const previousAction = normalizedPagePathToAction.get(normalizedPagePath)
    let overwritePreviousAction = false
    if (previousAction) {
      const previousActionPriority =
        pageGenerationActionPriority[previousAction.action]
      const currentActionPriority = pageGenerationActionPriority[action]

      if (currentActionPriority > previousActionPriority) {
        overwritePreviousAction = true
        toCleanupFromTrackedState.add(previousAction.actualPath)
        if (previousAction.action === `delete`) {
          // "reuse" or "regenerate" will take over, so we should
          // remove path from list of paths to delete
          toDelete.delete(previousAction.actualPath)
        }
      }
    }

    if (!previousAction || overwritePreviousAction) {
      normalizedPagePathToAction.set(normalizedPagePath, {
        actualPath: path,
        action,
      })
      if (action === `delete`) {
        toDelete.add(path)
      } else if (action === `regenerate`) {
        toRegenerate.add(path)
      }
    }
  }

  if (state.html.unsafeBuiltinWasUsedInSSR) {
    reporter.warn(
      `Previous build used unsafe builtin method. We need to rebuild all pages`
    )
  }

  state.html.trackedHtmlFiles.forEach(function (htmlFile, path) {
    const page = state.pages.get(path)
    if (htmlFile.isDeleted || !page) {
      // FIXME: checking pages state here because pages are not persisted
      // and because of that `isDeleted` might not be set ...
      markActionForPage(path, `delete`)
    } else {
<<<<<<< HEAD
      if (page.mode === `SSG`) {
=======
      if (_CFLAGS_.GATSBY_MAJOR === `4`) {
        if (page.mode === `SSG`) {
          if (htmlFile.dirty || state.html.unsafeBuiltinWasUsedInSSR) {
            markActionForPage(path, `regenerate`)
          } else {
            markActionForPage(path, `reuse`)
          }
        }
      } else {
>>>>>>> 243c0ca3
        if (htmlFile.dirty || state.html.unsafeBuiltinWasUsedInSSR) {
          markActionForPage(path, `regenerate`)
        } else {
          markActionForPage(path, `reuse`)
        }
      }
    }
  })

  return {
    toRegenerate: Array.from(toRegenerate),
    toDelete: Array.from(toDelete),
    toCleanupFromTrackedState,
  }
}

export function markHtmlDirtyIfResultOfUsedStaticQueryChanged(): void {
  const state = store.getState()

  const dirtyStaticQueryResults = new Set<string>()
  state.html.trackedStaticQueryResults.forEach(function (
    staticQueryResultState,
    staticQueryHash
  ) {
    if (staticQueryResultState.dirty) {
      dirtyStaticQueryResults.add(staticQueryHash)
    }
  })

  // we have dirty static query hashes - now we need to find templates that use them
  const dirtyTemplates = new Set<string>()
  state.staticQueriesByTemplate.forEach(function (
    staticQueryHashes,
    componentPath
  ) {
    for (const dirtyStaticQueryHash of dirtyStaticQueryResults) {
      if (staticQueryHashes.includes(dirtyStaticQueryHash)) {
        dirtyTemplates.add(componentPath)
        break // we already know this template need to rebuild, no need to check rest of queries
      }
    }
  })

  // mark html as dirty
  const dirtyPages = new Set<string>()
  for (const dirtyTemplate of dirtyTemplates) {
    const component = state.components.get(dirtyTemplate)
    if (component) {
      for (const page of component.pages) {
        dirtyPages.add(page)
      }
    }
  }

  store.dispatch({
    type: `HTML_MARK_DIRTY_BECAUSE_STATIC_QUERY_RESULT_CHANGED`,
    payload: {
      pages: dirtyPages,
      staticQueryHashes: dirtyStaticQueryResults,
    },
  })
}<|MERGE_RESOLUTION|>--- conflicted
+++ resolved
@@ -161,9 +161,6 @@
       // and because of that `isDeleted` might not be set ...
       markActionForPage(path, `delete`)
     } else {
-<<<<<<< HEAD
-      if (page.mode === `SSG`) {
-=======
       if (_CFLAGS_.GATSBY_MAJOR === `4`) {
         if (page.mode === `SSG`) {
           if (htmlFile.dirty || state.html.unsafeBuiltinWasUsedInSSR) {
@@ -173,7 +170,6 @@
           }
         }
       } else {
->>>>>>> 243c0ca3
         if (htmlFile.dirty || state.html.unsafeBuiltinWasUsedInSSR) {
           markActionForPage(path, `regenerate`)
         } else {
