--- conflicted
+++ resolved
@@ -41,14 +41,6 @@
       },
     },
   },
-<<<<<<< HEAD
-  nodeInterface: {
-    description: `This interface implementations are Nodes, it will get root fields like Node objects.`,
-    directiveOptions: {
-      locations: [DirectiveLocation.INTERFACE],
-    },
-  },
-=======
   mimeTypes: {
     description: `Define the mime-types handled by this type.`,
     args: {
@@ -91,7 +83,6 @@
       `must also implement the Node interface.`,
     locations: [DirectiveLocation.INTERFACE],
   },
->>>>>>> 0c39a450
 }
 
 const builtInFieldExtensions = {
