--- conflicted
+++ resolved
@@ -276,26 +276,28 @@
     expect(result.data.allNode.edges[0].node.hair).toEqual(2)
   })
 
-<<<<<<< HEAD
   it(`handles eq operator with false value`, async () => {
-=======
-  it(`handles eq operator with 0`, async () => {
->>>>>>> 87c76552
-    let result = await queryResult(
-      nodes,
-      `
-        {
-<<<<<<< HEAD
+    let result = await queryResult(
+      nodes,
+      `
+        {
           allNode(filter: {boolean: { eq: false }}) {
             edges { node { name }}
           }
         }
       `
     )
+
     expect(result.errors).not.toBeDefined()
     expect(result.data.allNode.edges.length).toEqual(1)
     expect(result.data.allNode.edges[0].node.name).toEqual(`The Mad Wax`)
-=======
+  })
+
+  it(`handles eq operator with 0`, async () => {
+    let result = await queryResult(
+      nodes,
+      `
+        {
           allNode(filter: {hair: { eq: 0 }}) {
             edges { node { hair }}
           }
@@ -306,7 +308,6 @@
     expect(result.errors).not.toBeDefined()
     expect(result.data.allNode.edges.length).toEqual(1)
     expect(result.data.allNode.edges[0].node.hair).toEqual(0)
->>>>>>> 87c76552
   })
 
   it(`handles ne operator`, async () => {
