{
  "name": "gatsby-remark-katex",
  "description": "Transform math nodes to html markup",
<<<<<<< HEAD
  "version": "5.11.0",
=======
  "version": "6.0.0-zz-next.1",
>>>>>>> d03fe39c
  "author": "Jeffrey Xiao <jeffrey.xiao1998@gmail.com>",
  "bugs": {
    "url": "https://github.com/gatsbyjs/gatsby/issues"
  },
  "dependencies": {
    "@babel/runtime": "^7.15.4",
    "rehype-parse": "^7.0.1",
    "remark-math": "^4.0.0",
    "unified": "^9.2.2",
    "unist-util-visit": "^2.0.3"
  },
  "devDependencies": {
    "@babel/cli": "^7.15.4",
    "@babel/core": "^7.15.5",
<<<<<<< HEAD
    "babel-preset-gatsby-package": "^1.14.0",
=======
    "babel-preset-gatsby-package": "^2.0.0-zz-next.1",
>>>>>>> d03fe39c
    "cross-env": "^7.0.3",
    "katex": "^0.13.17",
    "remark": "^13.0.0"
  },
  "homepage": "https://github.com/gatsbyjs/gatsby/tree/master/packages/gatsby-remark-katex#readme",
  "keywords": [
    "gatsby",
    "gatsby-plugin",
    "katex",
    "remark"
  ],
  "license": "MIT",
  "main": "index.js",
  "peerDependencies": {
    "gatsby": "^4.0.0-next",
    "katex": "^0.13.3"
  },
  "repository": {
    "type": "git",
    "url": "https://github.com/gatsbyjs/gatsby.git",
    "directory": "packages/gatsby-remark-katex"
  },
  "scripts": {
    "build": "babel src --out-dir . --ignore \"**/__tests__\"",
    "prepare": "cross-env NODE_ENV=production npm run build",
    "watch": "babel -w src --out-dir . --ignore \"**/__tests__\"",
    "test": "jest src/__tests__/index.js"
  },
  "engines": {
    "node": ">=14.15.0"
  }
}<|MERGE_RESOLUTION|>--- conflicted
+++ resolved
@@ -1,11 +1,7 @@
 {
   "name": "gatsby-remark-katex",
   "description": "Transform math nodes to html markup",
-<<<<<<< HEAD
-  "version": "5.11.0",
-=======
   "version": "6.0.0-zz-next.1",
->>>>>>> d03fe39c
   "author": "Jeffrey Xiao <jeffrey.xiao1998@gmail.com>",
   "bugs": {
     "url": "https://github.com/gatsbyjs/gatsby/issues"
@@ -20,11 +16,7 @@
   "devDependencies": {
     "@babel/cli": "^7.15.4",
     "@babel/core": "^7.15.5",
-<<<<<<< HEAD
-    "babel-preset-gatsby-package": "^1.14.0",
-=======
     "babel-preset-gatsby-package": "^2.0.0-zz-next.1",
->>>>>>> d03fe39c
     "cross-env": "^7.0.3",
     "katex": "^0.13.17",
     "remark": "^13.0.0"
