--- conflicted
+++ resolved
@@ -1,10 +1,6 @@
 {
   "name": "gatsby-core-utils",
-<<<<<<< HEAD
-  "version": "2.14.0",
-=======
   "version": "3.0.0-zz-next.1",
->>>>>>> d03fe39c
   "description": "A collection of gatsby utils used in different gatsby packages",
   "keywords": [
     "gatsby",
@@ -48,11 +44,7 @@
     "@babel/cli": "^7.15.4",
     "@babel/core": "^7.15.5",
     "@types/ci-info": "2.0.0",
-<<<<<<< HEAD
-    "babel-preset-gatsby-package": "^1.14.0",
-=======
     "babel-preset-gatsby-package": "^2.0.0-zz-next.1",
->>>>>>> d03fe39c
     "cross-env": "^7.0.3",
     "msw": "^0.35.0",
     "typescript": "^4.3.5"
