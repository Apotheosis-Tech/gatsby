--- conflicted
+++ resolved
@@ -24,12 +24,7 @@
   "devDependencies": {
     "@babel/cli": "^7.15.4",
     "@babel/core": "^7.15.5",
-<<<<<<< HEAD
-    "babel-preset-gatsby-package": "^2.0.0-zz-next.1",
-=======
-    "babel-jest": "^24.9.0",
     "babel-preset-gatsby-package": "^2.1.0-next.0",
->>>>>>> 89bf9f2d
     "cross-env": "^7.0.3",
     "rimraf": "^3.0.2",
     "typescript": "^4.4.3"
