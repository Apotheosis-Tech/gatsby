{
  "name": "gatsby-plugin-offline",
  "description": "Gatsby plugin which sets up a site to be able to run offline",
<<<<<<< HEAD
  "version": "4.14.0",
=======
  "version": "5.0.0-zz-next.1",
>>>>>>> d03fe39c
  "author": "Kyle Mathews <mathews.kyle@gmail.com>",
  "bugs": {
    "url": "https://github.com/gatsbyjs/gatsby/issues"
  },
  "dependencies": {
    "@babel/runtime": "^7.15.4",
    "cheerio": "^1.0.0-rc.10",
<<<<<<< HEAD
    "gatsby-core-utils": "^2.14.0",
=======
    "gatsby-core-utils": "^3.0.0-zz-next.1",
>>>>>>> d03fe39c
    "glob": "^7.1.7",
    "idb-keyval": "^3.2.0",
    "lodash": "^4.17.21",
    "workbox-build": "^4.3.1"
  },
  "devDependencies": {
    "@babel/cli": "^7.15.4",
    "@babel/core": "^7.15.5",
<<<<<<< HEAD
    "babel-preset-gatsby-package": "^1.14.0",
    "cpx": "^1.5.0",
    "cross-env": "^7.0.3",
    "gatsby-plugin-utils": "^1.14.0",
=======
    "babel-preset-gatsby-package": "^2.0.0-zz-next.1",
    "cpx": "^1.5.0",
    "cross-env": "^7.0.3",
    "gatsby-plugin-utils": "^2.0.0-zz-next.1",
>>>>>>> d03fe39c
    "rewire": "^5.0.0"
  },
  "homepage": "https://github.com/gatsbyjs/gatsby/tree/master/packages/gatsby-plugin-offline#readme",
  "keywords": [
    "gatsby",
    "gatsby-plugin",
    "offline",
    "precache",
    "service-worker"
  ],
  "license": "MIT",
  "main": "index.js",
  "peerDependencies": {
    "gatsby": "^4.0.0-next",
    "react": "^16.9.0 || ^17.0.0",
    "react-dom": "^16.9.0 || ^17.0.0"
  },
  "repository": {
    "type": "git",
    "url": "https://github.com/gatsbyjs/gatsby.git",
    "directory": "packages/gatsby-plugin-offline"
  },
  "scripts": {
    "build": "npm run build:src && npm run build:sw-append",
    "build:src": "babel src --out-dir . --ignore \"**/__tests__,src/sw-append.js\"",
    "build:sw-append": "cpx -v src/sw-append.js .",
    "prepare": "cross-env NODE_ENV=production npm run build",
    "watch": "npm run build:sw-append -- --watch & npm run build:src -- --watch"
  },
  "engines": {
    "node": ">=14.15.0"
  }
}<|MERGE_RESOLUTION|>--- conflicted
+++ resolved
@@ -1,11 +1,7 @@
 {
   "name": "gatsby-plugin-offline",
   "description": "Gatsby plugin which sets up a site to be able to run offline",
-<<<<<<< HEAD
-  "version": "4.14.0",
-=======
   "version": "5.0.0-zz-next.1",
->>>>>>> d03fe39c
   "author": "Kyle Mathews <mathews.kyle@gmail.com>",
   "bugs": {
     "url": "https://github.com/gatsbyjs/gatsby/issues"
@@ -13,11 +9,7 @@
   "dependencies": {
     "@babel/runtime": "^7.15.4",
     "cheerio": "^1.0.0-rc.10",
-<<<<<<< HEAD
-    "gatsby-core-utils": "^2.14.0",
-=======
     "gatsby-core-utils": "^3.0.0-zz-next.1",
->>>>>>> d03fe39c
     "glob": "^7.1.7",
     "idb-keyval": "^3.2.0",
     "lodash": "^4.17.21",
@@ -26,17 +18,10 @@
   "devDependencies": {
     "@babel/cli": "^7.15.4",
     "@babel/core": "^7.15.5",
-<<<<<<< HEAD
-    "babel-preset-gatsby-package": "^1.14.0",
-    "cpx": "^1.5.0",
-    "cross-env": "^7.0.3",
-    "gatsby-plugin-utils": "^1.14.0",
-=======
     "babel-preset-gatsby-package": "^2.0.0-zz-next.1",
     "cpx": "^1.5.0",
     "cross-env": "^7.0.3",
     "gatsby-plugin-utils": "^2.0.0-zz-next.1",
->>>>>>> d03fe39c
     "rewire": "^5.0.0"
   },
   "homepage": "https://github.com/gatsbyjs/gatsby/tree/master/packages/gatsby-plugin-offline#readme",
