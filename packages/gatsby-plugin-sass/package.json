--- conflicted
+++ resolved
@@ -7,14 +7,8 @@
     "url": "https://github.com/gatsbyjs/gatsby/issues"
   },
   "dependencies": {
-<<<<<<< HEAD
-    "@babel/runtime": "7.0.0-beta.47",
+    "@babel/runtime": "7.0.0-beta.49",
     "sass-loader": "^7.0.1"
-=======
-    "@babel/runtime": "7.0.0-beta.49",
-    "node-sass": "^4.5.2",
-    "sass-loader": "^6.0.7"
->>>>>>> 1d270603
   },
   "devDependencies": {
     "@babel/cli": "7.0.0-beta.49",
